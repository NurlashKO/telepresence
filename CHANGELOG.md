# Changelog

### 2.4.4 (TBD)

<<<<<<< HEAD
- Change: K8S flags(`--context`, `--as`, etc.) scope from `global` to `connect` command spec only.
=======
- Feature: The strategy used by traffic-manager's discovery of pod CIDRs can now be configured using the Helm chart.

- Feature: Add the command `telepresence gather-logs`, which bundles the logs for all components
  into one zip file that can then be shared in a github issue, in slack, etc.  Use
  `telepresence gather-logs --help` to see additional options for running the command.

- Bugfix: The traffic-manager now uses less CPU-cycles when computing the pod CIDRs.

- Feature: The agent injector now supports injecting Traffic Agents into pods that have unnamed ports.


- Bugfix: If a deployment annotated with webhook annotations is deployed before telepresence is installed, telepresence will now install an agent in that deployment before intercept

- Bugfix: Fix an issue where the traffic-manager would sometimes go into a CPU loop.

- Bugfix: The TUN-device no longer builds an unlimited internal buffer before sending it when receiving lots of TCP-packets without PSH.
  Instead, the buffer is flushed when it reaches a size of 64K.

- Bugfix: The user daemon would sometimes hang when it encountered a problem connecting to the cluster or the root daemon.
>>>>>>> ff5f468e

### 2.4.3 (September 15, 2021)

- Feature: The environment variable `TELEPRESENCE_INTERCEPT_ID` is now available in the interceptor's environment.

- Bugfix: A timing related bug was fixed that sometimes caused a "daemon did not start" failure.

- Bugfix: On Windows, crash stack traces and other errors were not
  written to the log files, now they are.

- Bugfix: On Linux kernel 4.11 and above, the log file rotation now
  properly reads the birth-time of the log file.  On older kernels, it
  continues to use the old behavior of using the change-time in place
  of the birth-time.

- Bugfix: Telepresence will no longer refer the user to the daemon logs for errors that aren't related to
  problems that are logged there.

- Bugfix: The overriding DNS resolver will no longer apply search paths when resolving "localhost".

- Bugfix: The cluster domain used by the DNS resolver is retrieved from the traffic-manager instead of being
  hard-coded to "cluster.local".

- Bugfix: "Telepresence uninstall --everything" now also uninstalls agents installed via mutating webhook

- Bugfix: Downloading large files during an intercept will no longer cause timeouts and hanging traffic-agent.

- Bugfix: Passing false to the intercept command's --mount flag will no longer result in a filesystem being mounted.

- Bugfix: The traffic manager will establish outbound connections in parallel instead of sequentially.

- Bugfix: The `telepresence status` command reports correct DNS settings instead of "Local IP: nil, Remote IP: nil"

### 2.4.2 (September 1, 2021)

- Feature: A new `telepresence loglevel <level>` subcommand was added that enables changing the loglevel
  temporarily for the local daemons, the `traffic-manager` and the `traffic-agents`.

- Change: The default log-level is now `info` for all components of Telepresence.

- Bugfix: The overriding DNS resolver will no longer apply search paths when resolving "localhost".

- Bugfix: The RBAC was not updated in the helm chart to enable the traffic-manager to `get` and `list`
  namespaces, which would impact users who use licensed features of the Telepresence extensions in an
  air-gapped environment.

- Bugfix: The timeout for Helm actions wasn't always respected which could cause a failing install of the
  `traffic-manager` to make the user daemon to hang indefinitely.

### 2.4.1 (August 30, 2021)

- Bugfix: Telepresence will now mount all directories from `/var/run/secrets`, not just the kubernetes.io ones.
  This allows the mounting of secrets directories such as eks.amazonaws.com (for IRSA tokens)

- Bugfix: The grpc.maxReceiveSize setting is now correctly propagated to all grpc servers.
  This allows users to mitigate a root daemon crash when sending a message over the default maximum size.

- Bugfix: Some slight fixes to the `homebrew-package.sh` script which will enable us to run
  it manually if we ever need to make homebrew point at an older version.

- Feature: Helm chart has now feature to on demand regenerate certificate used for mutating webhook by setting value.
  `agentInjector.certificate.regenerate`

- Change: The traffic-manager now requires `get` namespace permissions to get the cluster ID instead of that value being
  passed in as an environment variable to the traffic-manager's deployment.

- Change: The traffic-manager is now installed via an embedded version of the Helm chart when `telepresence connect` is first performed on a cluster.
  This change is transparent to the user.
  A new configuration flag, `timeouts.helm` sets the timeouts for all helm operations performed by the Telepresence binary.

- Bugfix: Telepresence will initialize the default namespace from the kubeconfig on each call instead of just doing it when connecting.

- Bugfix: The timeout to keep idle outbound TCP connections alive was increased from 60 to 7200 seconds which is the same as
  the Linux `tcp_keepalive_time` default.

- Bugfix: Telepresence will now remove a socket that is the result of an ungraceful termination and retry instead of printing
  an error saying "this usually means that the process has terminated ungracefully"

- Change: Failure to report metrics is logged using loglevel info rather than error.

- Bugfix: A potential deadlock situation is fixed that sometimes caused the user daemon to hang when the user
  was logged in.

- Feature: The scout reports will now include additional metadata coming from environment variables starting with
  `TELEPRESENCE_REPORT_`.

- Bugfix: The config setting `images.agentImage` is no longer required to contain the repository. The repository is
  instead picked from `images.repository`.

- Change: The `registry`, `webhookRegistry`, `agentImage` and `webhookAgentImage` settings in the `images` group of the `config.yml`
  now get their defaults from `TELEPRESENCE_AGENT_IMAGE` and `TELEPRESENCE_REGISTRY`.

### 2.4.0 (August 4, 2021)

- Feature: There is now a native Windows client for Telepresence.
  All the same features supported by the MacOS and Linux client are available on Windows.

- Feature: Telepresence can now receive messages from the cloud and raise
  them to the user when they perform certain commands.

- Bugfix: Initialization of `systemd-resolved` based DNS sets
  routing domain to improve stability in non-standard configurations.

- Bugfix: Edge case error when targeting a container by port number.
  Before if your matching/target container was at containers list index 0,
  but if there was a container at index 1 with no ports, then the
  "no ports" container would end up the selected one

- Bugfix: A `$(NAME)` reference in the agent's environment will now be
  interpolated correctly.

- Bugfix: Telepresence will no longer print an INFO level log message when
  no config.yml file is found.

- Bugfix: A panic is no longer raised when passing an argument to the
  `telepresence intercept` option `--http-match` that does't contain an
  equal sign.

- Bugfix: The `traffic-manager` will only send subnet updates to a
  client root daemon when the subnets actually change.

- Bugfix: The agent uninstaller now distinguishes between recoverable
  and unrecoverable failures, allowing uninstallation from manually changed
  resources

### 2.3.7 (July 23, 2021)

- Feature: An `also-proxy` entry in the Kubernetes cluster config will
  show up in the output of the `telepresence status` command.

- Feature: `telepresence login` now has an `--apikey=KEY` flag that
  allows for non-interactive logins.  This is useful for headless
  environments where launching a web-browser is impossible, such as
  cloud shells, Docker containers, or CI.

- Bugfix: Dialer will now close if it gets a ConnectReject. This was
  encountered when doing an intercept without a local process running
  and would result in requests hanging indefinitely.

- Bugfix: Made `telepresence list` command faster.

- Bugfix: Mutating webhook injector correctly hides named ports for probes.

- Bugfix: Initialization of `systemd-resolved` based DNS is more stable and
  failures causing telepresence to default to the overriding resolver will no
  longer cause general DNS lookup failures.

- Bugfix: Fixed a regression introduced in 2.3.5 that caused `telepresence current-cluster-id`
  to crash.

- Bugfix: New API keys generated internally for communication with
  Ambassador Cloud no longer show up as "no description" in the
  Ambassador Cloud web UI.  Existing API keys generated by older
  versions of Telepresence will still show up this way.

- Bugfix: Fixed a race condition that logging in and logging out
  rapidly could cause memory corruption or corruption of the
  `user-info.json` cache file used when authenticating with Ambassador
  Cloud.

### 2.3.6 (July 20, 2021)

- Bugfix: Fixed a regression introduced in 2.3.5 that caused preview
  URLs to not work.

- Bugfix: Fixed a regression introduced in 2.3.5 where the Traffic
  Manager's `RoleBinding` did not correctly appoint the
  `traffic-manager` `Role`, causing subnet discovery to not be able to
  work correctly.

- Bugfix: Fixed a regression introduced in 2.3.5 where the root daemon
  did not correctly read the configuration file; ignoring the user's
  configured log levels and timeouts.

- Bugfix: Fixed an issue that could cause the user daemon to crash
  during shutdown, as during shutdown it unconditionally attempted to
  close a channel even though the channel might already be closed.

### 2.3.5 (July 15, 2021)

- Feature: Telepresence no longer depends on having an external
  `kubectl` binary, which might not be present for OpenShift users
  (who have `oc` instead of `kubectl`).
- Feature: `skipLogin` can be used in the config.yml to tell the cli not to connect to cloud when using an air-gapped environment.
- Feature: The Telepresence Helm chart now supports installing multiple
  Traffic Managers in multiple namespaces. This will allow operators to
  install Traffic Managers with limited permissions that match the
  permissions restrictions that Telepresence users are subject to.
- Feature: The maximum size of messages that the client can receive over gRPC can now be configured. The gRPC default of 4MB isn't enough
  under some circumstances.
- Change: `TELEPRESENCE_AGENT_IMAGE` and `TELEPRESENCE_REGISTRY` are now only configurable via config.yml.
- Bugfix: Fixed and improved several error messages, to hopefully be
  more helpful.
- Bugfix: Fixed a DNS problem on macOS causing slow DNS lookups when connecting to a local cluster.

### 2.3.4 (July 9, 2021)

- Bugfix: Some log statements that contained garbage instead of a proper IP address now produce the correct address.
- Bugfix: Telepresence will no longer panic when multiple services match a workload.
- Bugfix: The traffic-manager will now accurately determine the service subnet by creating a dummy-service in its own namespace.
- Bugfix: Telepresence connect will no longer try to update the traffic-manager's clusterrole if the live one is identical to the desired one.
- Bugfix: The Telepresence helm chart no longer fails when installing with `--set clientRbac.namespaced=true`

### 2.3.3 (July 7, 2021)

- Feature: Telepresence now supports installing the Traffic Manager
  via Helm.  This will make it easy for operators to install and
  configure the server-side components of Telepresence separately from
  the CLI (which in turn allows for better separation of permissions).

- Feature: As the `traffic-manager` can now be installed in any
  namespace via Helm, Telepresence can now be configured to look for
  the traffic manager in a namespace other than `ambassador`.  This
  can be configured on a per-cluster basis.

- Feature: `telepresence intercept` now supports a `--to-pod` flag
  that can be used to port-forward sidecars' ports from an intercepted
  pod

- Feature: `telepresence status` now includes more information about
  the root daemon.

- Feature: We now do nightly builds of Telepresence for commits on release/v2 that haven't been tagged and published yet.

- Change: Telepresence no longer automatically shuts down the old
  `api_version=1` `edgectl` daemon.  If migrating from such an old
  version of `edgectl` you must now manually shut down the `edgectl`
  daemon before running Telepresence.  This was already the case when
  migrating from the newer `api_version=2` `edgectl`.

- Bugfix: The root daemon no longer terminates when the user daemon
  disconnects from its gRPC streams, and instead waits to be
  terminated by the CLI.  This could cause problems with things not
  being cleaned up correctly.

- Bugfix: An intercept will survive deletion of the intercepted pod
  provided that another pod is created (or already exists) that can
  take over.

### 2.3.2 (June 18, 2021)

- Feature: The mutator webhook for injecting traffic-agents now
  recognizes a `telepresence.getambassador.io/inject-service-port`
  annotation to specify which port to intercept; bringing the
  functionality of the `--port` flag to users who use the mutator
  webook in order to control Telepresence via GitOps.

- Feature: Outbound connections are now routed through the intercepted
  Pods which means that the connections originate from that Pod from
  the cluster's perspective.  This allows service meshes to correctly
  identify the traffic.

- Change: Inbound connections from an intercepted agent are now
  tunneled to the manager over the existing gRPC connection, instead
  of establishing a new connection to the manager for each inbound
  connection.  This avoids interference from certain service mesh
  configurations.

- Change: The traffic-manager requires RBAC permissions to list Nodes,
  Pods, and to create a dummy Service in the manager's namespace.

- Change: The on-laptop client no longer requires RBAC permissions to
  list Nodes in the cluster or to create Services, as that
  functionality has been moved to the traffic-manager.

- Bugfix: Telepresence will now detect the pod CIDR ranges even if
  they are not listed in the Nodes.

- Bugfix: The list of cluster subnets that the virtual network
  interface will route is now configured dynamically and will follow
  changes in the cluster.

- Bugfix: Subnets fully covered by other subnets are now pruned
  internally and thus never superfluously added to the laptop's
  routing table.

- Change: The `trafficManagerAPI` timout default has changed from 5
  seconds to 15 seconds, in order to facilitate the extended time it
  takes for the traffic-manager to do its initial discovery of cluster
  info as a result of the above bugfixes.

- Bugfix: On macOS, files generated under `/etc/resolver/` as the
  result of using `include-suffixes` in the cluster config are now
  properly removed on quit.

- Bugfix: Telepresence no longer erroneously terminates connections
  early when sending a large HTTP response from an intercepted
  service.

- Bugfix: When shutting down the user-daemon or root-daemon on the
  laptop, `telepresence quit` and related commands no longer return
  early before everything is fully shut down.  Now it can be counted
  on that by the time the command has returned that all of the
  side-effects on the laptop have been cleaned up.

### 2.3.1 (June 14, 2021)

- Feature: Agents can now be installed using a mutator webhook
- Feature: DNS resolver can now be configured with respect to what IP addresses that are used, and what lookups that gets sent to the cluster.
- Feature: Telepresence can now be configured to proxy subnets that aren't part of the cluster but only accesible from the cluster.
- Change: The `trafficManagerConnect` timout default has changed from 20 seconds to 60 seconds, in order to facilitate
  the extended time it takes to apply everything needed for the mutator webhook.
- Change: Telepresence is now installable via `brew install datawire/blackbird/telepresence`
- Bugfix: Fix a bug where sometimes large transfers from services on the cluster would hang indefinitely

### 2.3.0 (June 1, 2021)

- Feature: Telepresence is now installable via brew
- Feature: `telepresence version` now also includes the version of the currently running user daemon.
- Change: A TUN-device is used instead of firewall rules for routing outbound connections.
- Change: Outbound connections now use gRPC instead of ssh, and the traffic-manager no longer has a sshd running.
- Change: The traffic-agent no longer has a sshd running. Remote volume mounts use sshfs in slave mode, talking directly to sftp.
- Change: The local DNS now routes the name lookups to intercepted agents or traffic-manager.
- Change: The default log-level for the traffic-manager and the root-daemon was changed from "debug" to "info".
- Change: The command line is now statically-linked, so it is usable on systems with different libc's.
- Bugfix: Using --docker-run no longer fail to mount remote volumes when docker runs as root.
- Bugfix: Fixed a number of race conditions.
- Bugfix: Fix a crash when there is an error communicating with the traffic-manager about Ambassador Cloud.
- Bugfix: Fix a bug where sometimes when displaying or logging a timeout error it fails to determine which configurable timeout is responsible.
- Bugfix: The root-user daemon now respects the timeouts in the normal user's configuration file.

### 2.2.2 (May 17, 2021)

- Feature: Telepresence translates legacy Telepresence commands into viable Telepresence commands.
- Bugfix: Intercepts will only look for agents that are in the same namespace as the intercept.

### 2.2.1 (April 29, 2021)

- Bugfix: Improve `ambassador` namespace detection that was trying to create the namespace even when the namespace existed, which was an undesired RBAC escalation for operators.
- Bugfix: Telepresence will now no longer generate excessive traffic trying repeatedly to exchange auth tokens with Ambassador Cloud.  This could happen when upgrading from <2.1.4 if you had an expired `telepresence login` from before upgrading.
- Bugfix: `telepresence login` now correctly handles expired logins, just like all of the other subcommands.

### 2.2.0 (April 19, 2021)

- Feature: `telepresence intercept` now has the option `--docker-run` which will start a docker container with intercepted environment and volume mounts.
- Bugfix: `telepresence uninstall` can once again uninstall agents installed by older versions of Telepresence.
- Feature: Addition of `telepresence current-cluster-id` and `telepresence license` commands for using licenses with the Ambassador extension, primarily in air-gapped environments.

### 2.1.5 (April 12, 2021)

- Feature: When intercepting `--port` now supports specifying a service port or a service name.  Previously, only service name was supported.
- Feature: Intercepts using `--mechanism=http` now support mTLS.
- Bugfix: One of the log messages was using the incorrect variable, which led to misleading error messages on `telepresence uninstall`.
- Bugfix: Telepresence no longer generates port names longer than 15 characters.

### 2.1.4 (April 5, 2021)

- Feature: `telepresence status` has been enhanced to provide more information.  In particular, it now provides separate information on the daemon and connector processes, as well as showing login status.
- Feature: Telepresence now supports intercepting StatefulSets
- Change: Telepresence necessary RBAC has been refined to support StatefulSets and now requires "get,list,update" for StatefulSets
- Change: Telepresence no longer requires that port 1080 must be available.
- Change: Telepresence now makes use of refresh tokens to avoid requiring the user to manually log in so often.
- Bugfix: Fix race condition that occurred when intercepting a ReplicaSet while another pod was terminating in the same namespace (this fixes a transient test failure)
- Bugfix: Fix error when intercepting a ReplicaSet requires the containerPort to be hidden.
- Bugfix: `telepresence quit` no longer starts the daemon process just to shut it down.
- Bugfix: Telepresence no longer hangs the next time it's run after getting killed.
- Bugfix: Telepresence now does a better job of automatically logging in as necessary, especially with regard to expired logins.
- Bugfix: Telepresence was incorrectly looking across all namespaces for services when intercepting, but now it only looks in the given namespace.  This should prevent people from running into "Found multiple services" errors when services with the same selectors existed in other namespaces.

### 2.1.3 (March 29, 2021)

- Feature: Telepresence now supports intercepting ReplicaSets (that aren't owned by a Deployment)
- Change: The --deployment (-d) flag is now --workload (-w), as we start supporting more workloads than just Deployments
- Change: Telepresence necessary RBAC has changed and now requires "delete" for Pods and "get,list,update" for ReplicaSets
- Security: Upgrade to a newer OpenSSL, to address OpenSSL CVE-2021-23840.
- Bugfix: Connecting to Minikube/Hyperkit no longer fails intermittently.
- Bugfix: Telepresence will now make /var/run/secrets/kubernetes.io available when mounting remote volumes.
- Bugfix: Hiccups in the connection to the cluster will no longer cause the connector to shut down; it now retries properly.
- Bugfix: Fix a crash when binary dependencies are missing.
- Bugfix: You can now specify a service when doing an intercept (--service), this is useful if you have two services that select on the same labels (e.g. If using Argo Rollouts do deployments)

### 2.1.2 (March 19, 2021)

- Bugfix: Uninstalling agents now only happens once per deployment instead of once per agent.
- Bugfix: The list command no longer shows agents from namespaces that aren't mapped.
- Bugfix: IPv6 routes now work and don't prevent other pfctl rules being written in macOS
- Bugfix: Pods with `hostname` and/or `subdomain` now get correct DNS-names and routes.
- Change: Service UID was added to InterceptSpec to better link intercepts and services.
- Feature: All timeouts can now be configured in a <user-config-dir>/telepresence/config.yml file

### 2.1.1 (March 12, 2021)

- Bugfix: When looking at the container to intercept, it will check if there's a better match before using a container without containerPorts.
- Bugfix: Telepresence will now map `kube-*` and `ambassador` namespaces by default.
- Bugfix: Service port declarations that lack a TargetPort field will now correctly default to using the Port field instead.
- Bugfix: Several DNS fixes.  Notably, introduce a fake "tel2-search" domain that gets replaced with a dynamic DNS search when queried, which fixes DNS for Docker with no `-net host`.
- Change: Improvements to how we report the requirements for volume mounts; notably, if the requirements are not met then it defaults to `--mount=false`.
- Change: There has been substantial code cleanup in the "connector" process.

### 2.1.0 (March 8, 2021)

- Feature: Support headless services (including ExternalName), which you can use if you used "Also Proxy" in telepresence 1.
- Feature: Preview URLs can now set a layer-5 hostname (TLS-SNI and HTTP "Host" header) that is different than the layer-3 hostname (IP-address/DNS-name) that is used to dial to the ingress.
- Feature: The Ingress info will now contain a layer-5 hostname that can be used for TLS-SLI and HTTP "Host" header when accessing a service.
- Feature: Users can choose which port to intercept when intercepting a service with multiple ports.
- Bugfix: Environment variables declared with `envFrom` in the app-container are now propagated correctly to the client during intercept.
- Bugfix: The description of the `--everything` flag for the `uninstall` command was corrected.
- Bugfix: Connecting to a large cluster could take a very long time and even make the process hang. This is no longer the case.
- Bugfix: Telepresence now explicitly requires macFUSE version 4.0.5 or higher for macOS.
- Bugfix: A `tail -F <daemon log file>` no longer results in a "Permission denied" when reconnecting to the cluster.
- Change: The telepresence daemon will no longer use port 1234 for the firewall-to-SOCKS server, but will instead choose an available port dynamically.
- Change: On connect, telepresence will no longer suggest the `--mapped-namespaces` flag when the user connects to a large cluster.

### 2.0.3 (February 24, 2021)

- Feature: There is now an extension mechanism where you can tell Telepresence about different agents and what arguments they support.  The new `--mechanism` flag can explicitly identify which extension to use.
- Feature: An intercept of `NAME` that is made using `--namespace=NAMESPACE` but not using `--deployment` will use `NAME` as the name of the deployment and `NAME-NAMESPACE` as the name of the intercept.
- Feature: Declare a local-only intercept for the purpose of getting direct outbound access to the intercept's namespace using boolean flag `--local-only`.
- Bugfix: Fix a regression in the DNS resolver that prevented name resolution using NAME.NAMESPACE. Instead, NAME.NAMESPACE.svc.cluster.local was required.
- Bugfix: Fixed race-condition in the agent causing attempts to dial to `:0`.
- Bugfix: It is now more strict about which agent versions are acceptable and will be more eager to apply upgrades.
- Change: Related to things now being in extensions, the `--match` flag has been renamed to `--http-match`.
- Change: Cluster connection timeout has been increased from 10s to 20s.
- Change: On connect, if telepresence detects a large cluster, it will suggest the `--mapped-namespaces` flag to the user as a way to speed it up.
- Change: The traffic-agent now has a readiness probe associated with its container.

### 2.0.2 (February 18, 2021)

- Feature: Telepresence is now capable of forwarding the intercepted Pod's volume mounts (as Telepresence 0.x did) via the `--mount` flag to `telepresence intercept`.
- Feature: Telepresence will now allow simultaneous intercepts in different namespaces.
- Feature: It is now possible for a user to limit what namespaces that will be used by the DNS-resolver and the NAT.
- Bugfix: Fix the kubectl version number check to handle version numbers with a "+" in them.
- Bugfix: Fix a bug with some configurations on macOS where we clash with mDNSResponder's use of port 53.

### 2.0.1 (February 9, 2021)

- Feature: Telepresence is now capable of forwarding the environment variables of an intercepted service (as Telepresence 0.x did) and emit them to a file as text or JSON. The environment variables will also be propagated to any command started by doing a `telepresence intercept nnn -- <command>`.
- Bugfix: A bug causing a failure in the Telepresence DNS resolver when attempting to listen to the Docker gateway IP was fixed. The fix affects Windows using a combination of Docker and WSL2 only.
- Bugfix: Telepresence now works correctly while OpenVPN is running on macOS.
- Change: The background processes `connector` and `daemon` will now use rotating logs and a common directory.
  + macOS: `~/Library/Logs/telepresence/`
  + Linux: `$XDG_CACHE_HOME/telepresence/logs/` or `$HOME/.cache/telepresence/logs/`<|MERGE_RESOLUTION|>--- conflicted
+++ resolved
@@ -2,19 +2,17 @@
 
 ### 2.4.4 (TBD)
 
-<<<<<<< HEAD
-- Change: K8S flags(`--context`, `--as`, etc.) scope from `global` to `connect` command spec only.
-=======
 - Feature: The strategy used by traffic-manager's discovery of pod CIDRs can now be configured using the Helm chart.
 
 - Feature: Add the command `telepresence gather-logs`, which bundles the logs for all components
   into one zip file that can then be shared in a github issue, in slack, etc.  Use
   `telepresence gather-logs --help` to see additional options for running the command.
 
+- Feature: The agent injector now supports injecting Traffic Agents into pods that have unnamed ports.
+
+- Change: K8S flags(`--context`, `--as`, etc.) scope from `global` to `connect` command spec only.
+
 - Bugfix: The traffic-manager now uses less CPU-cycles when computing the pod CIDRs.
-
-- Feature: The agent injector now supports injecting Traffic Agents into pods that have unnamed ports.
-
 
 - Bugfix: If a deployment annotated with webhook annotations is deployed before telepresence is installed, telepresence will now install an agent in that deployment before intercept
 
@@ -24,7 +22,6 @@
   Instead, the buffer is flushed when it reaches a size of 64K.
 
 - Bugfix: The user daemon would sometimes hang when it encountered a problem connecting to the cluster or the root daemon.
->>>>>>> ff5f468e
 
 ### 2.4.3 (September 15, 2021)
 
