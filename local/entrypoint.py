--- conflicted
+++ resolved
@@ -70,21 +70,14 @@
         in_docker_result[port_name + "_ADDR"] = ip
     for key, value in remote_env.items():
         # We don't want env variables that are service addresses (did those
-<<<<<<< HEAD
-        # above) nor those that are already present in this container.
-        # XXX we're getting env variables from telepresence that are image-specific, not coming from the Deployment. figure out way to differentiate.
-        if key not in in_docker_result and key not in environ and key not in filter_keys:
-            in_docker_result[key] = value
-    return in_docker_result, socks_result
-=======
         # above) nor those that are already present in this container. XXX
         # we're getting env variables from telepresence that are
         # image-specific, not coming from the Deployment. figure out way to
         # differentiate.
-        if key not in result and key not in environ and key not in filter_keys:
-            result[key] = value
-    return result
->>>>>>> 709f14d5
+        if key not in in_docker_result and key not in environ and key not in filter_keys:
+            in_docker_result[key] = value
+    return in_docker_result, socks_result
+
 
 
 def write_env(pod_name):
@@ -171,7 +164,6 @@
     )
 
 
-<<<<<<< HEAD
 def ssh(args):
     """Connect to remote pod via SSH.
 
@@ -181,7 +173,8 @@
         "sshpass", "-phello", "ssh", "-q", "-oStrictHostKeyChecking=no",
         "root@localhost", "-N"
     ] + args)
-=======
+
+
 def wait_for_ssh():
     for i in range(30):
         try:
@@ -194,7 +187,6 @@
         else:
             return
     raise RuntimeError("SSH isn't starting.")
->>>>>>> 709f14d5
 
 
 def wait_for_pod(pod_name):
