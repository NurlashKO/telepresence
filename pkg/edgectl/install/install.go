package edgectl

import (
	"context"
	"fmt"
	"io"
	"io/ioutil"
	"log"
	"net"
	"net/http"
	"os"
	"os/signal"
	"path/filepath"
	"strings"
	"syscall"
	"time"

	"github.com/pkg/browser"
	"github.com/pkg/errors"
	"github.com/spf13/cobra"
	"helm.sh/helm/v3/pkg/strvals"
	k8sTypesMetaV1 "k8s.io/apimachinery/pkg/apis/meta/v1"
	k8sClientCoreV1 "k8s.io/client-go/kubernetes/typed/core/v1"
	"k8s.io/client-go/rest"

	"github.com/datawire/ambassador/internal/pkg/edgectl"
	"github.com/datawire/ambassador/pkg/helm"
	"github.com/datawire/ambassador/pkg/k8s"
	"github.com/datawire/ambassador/pkg/metriton"
	"github.com/datawire/ambassador/pkg/supervisor"
)

const (
	// default Helm version rule
	defHelmVersionRule = "*"

	// defInstallNamespace is the default installation namespace
	defInstallNamespace = "ambassador"

	// defImageRepo is tyhe default image (with no tag)
	defImageRepo = "docker.io/datawire/aes"

	// env variable used for specifying an alternative Helm repo
	// For example, 'https://github.com/datawire/ambassador-chart/archive/BRANCH_NAME.zip'
	// use the GitHub "Clone or download" > "Download ZIP" link
	defEnvVarHelmRepo = "AES_HELM_REPO"

	// env variable used for specifying a SemVer for whitelisting Charts
	// For example, '1.3.*' will install the latest Chart from the Helm repo that installs
	// an image with a '1.3.*' tag.
	defEnvVarChartVersionRule = "AES_CHART_VERSION"

	// env variable used for specifying the image repository (ie, 'docker.io/datawire/aes')
	// this will install the latest Chart from the Helm repo, but with an overridden `image.repository`
	defEnvVarImageRepo = "AES_IMAGE_REPOSITORY"

	// env variable used for overriding the image tag (ie, '1.3.2')
	// this will install the latest Chart from the Helm repo, but with an overridden `image.tag`
	defEnvVarImageTag = "AES_IMAGE_TAG"

	// env variable used for specifying the helm install should be scoped to a single namespace (ie, 'true')
	// this will install the latest Chart from the Helm repo, but with an overridden `scope.singleNamespace`
	defEnvVarSingleNamespace = "AES_SINGLE_NAMESPACE"
)

var (
	// defChartValues defines some default values for the Helm chart
	// see https://github.com/datawire/ambassador-chart#configuration
	defChartValues = map[string]interface{}{
		"replicaCount":           "1",
		"servicePreview.enabled": true,
		"deploymentTool":         "edgectl", // undocumented value, used for setting the "app.kubernetes.io/managed-by"
	}
)

func AESInstall(cmd *cobra.Command, args []string) error {
	skipReport, _ := cmd.Flags().GetBool("no-report")
	verbose, _ := cmd.Flags().GetBool("verbose")
	kcontext, _ := cmd.Flags().GetString("context")
	i := NewInstaller(verbose)

	// If Scout is disabled (environment variable set to non-null), inform the user.
	if metriton.IsDisabledByUser() {
		i.ShowScoutDisabled()
	}

	// Both printed and logged when verbose (Installer.log is responsible for --verbose)
	i.log.Printf("INFO: install_id = %v; trace_id = %v",
		i.scout.Reporter.InstallID(),
		i.scout.Reporter.BaseMetadata["trace_id"])

	sup := supervisor.WithContext(i.ctx)
	sup.Logger = i.log

	sup.Supervise(&supervisor.Worker{
		Name: "signal",
		Work: func(p *supervisor.Process) error {
			sigs := make(chan os.Signal, 1)
			signal.Notify(sigs, syscall.SIGINT, syscall.SIGTERM)
			p.Ready()
			select {
			case sig := <-sigs:
				i.Report("user_interrupted", edgectl.ScoutMeta{"signal", fmt.Sprintf("%+v", sig)})
				i.Quit()
			case <-p.Shutdown():
			}
			return nil
		},
	})
	sup.Supervise(&supervisor.Worker{
		Name:     "install",
		Requires: []string{"signal"},
		Work: func(p *supervisor.Process) error {
			defer i.Quit()
			result := i.Perform(kcontext)
			i.ShowResult(result)
			return result.Err
		},
	})

	// Don't allow messages emitted while opening the browser to mess up our
	// carefully-crafted terminal output
	browser.Stdout = ioutil.Discard
	browser.Stderr = ioutil.Discard

	runErrors := sup.Run()
	if len(runErrors) > 1 { // This shouldn't happen...
		for _, err := range runErrors {
			i.show.Printf(err.Error())
		}
	}
	if len(runErrors) > 0 {
		if !skipReport {
			i.generateCrashReport(runErrors[0])
		}
		i.show.Printf("Full logs at %s\n\n", i.logName)
		return runErrors[0]
	}
	return nil
}

// GrabAESInstallID uses "kubectl exec" to ask the AES pod for the cluster's ID,
// which we uses as the AES install ID. This has the side effect of making sure
// the Pod is Running (though not necessarily Ready). This should be good enough
// to report the "deploy" status to metrics.
func (i *Installer) GrabAESInstallID() error {
	aesImage := i.imageRepo + ":" + i.version
	i.log.Printf("> aesImage = %s", aesImage)
	podName := ""
	containerName := ""
	podInterface := i.coreClient.Pods(defInstallNamespace) // namespace
	i.log.Printf("> k -n %s get po", defInstallNamespace)
	pods, err := podInterface.List(k8sTypesMetaV1.ListOptions{})
	if err != nil {
		return err
	}

	// Find an AES Pod
PodsLoop:
	for _, pod := range pods.Items {
		i.log.Print("  Pod: ", pod.Name)
	ContainersLoop:
		for _, container := range pod.Spec.Containers {
			// Avoid matching the Traffic Manager (container.Command == ["traffic-proxy"])
			i.log.Printf("       Container: %s (image: %q; command: %q)", container.Name, container.Image, container.Command)
			if container.Image != aesImage || container.Command != nil {
				continue
			}
			// Avoid matching the Traffic Agent by checking for
			// AGENT_SERVICE in the environment. This is how Ambassador's
			// Python code decides it is running as an Agent.
			for _, envVar := range container.Env {
				if envVar.Name == "AGENT_SERVICE" && envVar.Value != "" {
					i.log.Printf("                  AGENT_SERVICE: %q", envVar.Value)
					continue ContainersLoop
				}
			}
			i.log.Print("       Success")
			podName = pod.Name
			containerName = container.Name
			break PodsLoop
		}
	}
	if podName == "" {
		return errors.New("no AES pods found")
	}

	// Retrieve the cluster ID
	clusterID, err := i.kubectl.Exec(podName, containerName, "ambassador", "python3", "kubewatch.py")
	if err != nil {
		return err
	}

	i.clusterID = clusterID
	i.SetMetadatum("Cluster ID", "aes_install_id", clusterID)
	return nil
}

// GrabLoadBalancerAddress retrieves the AES service load balancer's address (IP
// address or hostname)
func (i *Installer) GrabLoadBalancerAddress() error {
	serviceInterface := i.coreClient.Services(defInstallNamespace) // namespace
	service, err := serviceInterface.Get("ambassador", k8sTypesMetaV1.GetOptions{})
	if err != nil {
		return err
	}
	for _, ingress := range service.Status.LoadBalancer.Ingress {
		if net.ParseIP(ingress.IP) != nil {
			i.address = ingress.IP
			return nil
		}
		if ingress.Hostname != "" {
			i.address = ingress.Hostname
			return nil
		}
	}
	return errors.New("no address found")
}

// CheckAESServesACME performs the same checks that the edgestack.me name
// service performs against the AES load balancer host
func (i *Installer) CheckAESServesACME() (err error) {
	defer func() {
		if err != nil {
			i.log.Print(err.Error())
		}
	}()

	// Verify that we can connect to something
	resp, err := http.Get("http://" + i.address + "/.well-known/acme-challenge/")
	if err != nil {
		err = errors.Wrap(err, "check for AES")
		return
	}
	_, _ = ioutil.ReadAll(resp.Body)
	resp.Body.Close()

	// Verify that we get the expected status code. If Ambassador is still
	// starting up, then Envoy may return "upstream request timeout" (503),
	// in which case we should keep looping.
	if resp.StatusCode != 404 {
		err = errors.Errorf("check for AES: wrong status code: %d instead of 404", resp.StatusCode)
		return
	}

	// Sanity check that we're talking to Envoy. This is probably unnecessary.
	if resp.Header.Get("server") != "envoy" {
		err = errors.Errorf("check for AES: wrong server header: %s instead of envoy", resp.Header.Get("server"))
		return
	}

	return nil
}

// CheckAESHealth retrieves AES's idea of whether it is healthy, i.e. ready.
func (i *Installer) CheckAESHealth() error {
	resp, err := http.Get("https://" + i.hostname + "/ambassador/v0/check_ready")
	if err != nil {
		return err
	}
	_, _ = ioutil.ReadAll(resp.Body)
	resp.Body.Close()

	if resp.StatusCode != 200 {
		return errors.Errorf("check for AES health: wrong status code: %d instead of 200", resp.StatusCode)
	}

	return nil
}

// FindMatchingHostResource returns a Host resource from the cluster that
// matches the load balancer's address. The Host resource must refer to a
// *.edgestack.me domain and be in the Ready state.
func (i *Installer) FindMatchingHostResource() (*k8s.Resource, error) {
	client, err := k8s.NewClient(i.kubeinfo)
	if err != nil {
		return nil, err
	}

	resources, err := client.List("Host")
	if err != nil {
		return nil, err
	}

	for _, resource := range resources {
		i.log.Printf("Considering Host %q in ns %q", resource.Name(), resource.Namespace())

		hostname := resource.Spec().GetString("hostname")
		if !strings.HasSuffix(strings.ToLower(hostname), ".edgestack.me") {
			i.log.Printf("--> hostname %q is not a *.edgestack.me address", hostname)
			continue
		}

		state := resource.Status().GetString("state")
		if state != "Ready" {
			i.log.Printf("--> state %q is not Ready", state)
			continue
		}

		if !i.HostnameMatchesLBAddress(hostname) {
			i.log.Printf("--> name does not match load balancer address")
			continue
		}

		i.log.Printf("--> success (hostname is %q)", hostname)
		return &resource, nil
	}

	return nil, nil
}

// HostnameMatchesLBAddress returns whether a *.edgestack.me hostname matches a
// load balancer address, which may be a name or an IP.
func (i *Installer) HostnameMatchesLBAddress(hostname string) bool {
	i.log.Printf("--> Matching hostname %q with LB address %q", hostname, i.address)
	if ip := net.ParseIP(i.address); ip != nil {
		// Address is an IP address, so hostname should have a DNS A (Address)
		// record that points to this IP address
		hostnameIPs, err := net.LookupIP(hostname)
		if err != nil {
			i.log.Printf("    --> hostname IP lookup failed: %+v", err)
			return false
		}
		if len(hostnameIPs) != 1 {
			i.log.Printf("    --> Got %d results instead of 1: %q", len(hostnameIPs), hostnameIPs)
			return false
		}
		if !ip.Equal(hostnameIPs[0]) {
			i.log.Printf("    --> hostname IP %q did not match address IP %q", hostnameIPs[0], ip)
			return false
		}
	} else {
		// Address is a DNS name, so hostname should have a DNS CNAME (Canonical
		// Name) record that points to this DNS name
		cname, err := net.LookupCNAME(hostname)
		if err != nil {
			i.log.Printf("    --> hostname CNAME lookup failed: %+v", err)
			return false
		}
		if !strings.EqualFold(cname, i.address) {
			i.log.Printf("    --> hostname CNAME %q did not match address %q", cname, i.address)
			return false
		}
	}
	i.log.Printf("    --> matched")
	return true
}

// CreateNamespace creates the namespace for installing AES
func (i *Installer) CreateNamespace() error {
	_ = i.kubectl.Create("namespace", defInstallNamespace, "")
	// ignore errors: it will fail if the namespace already exists
	// TODO: check that the error message contains "already exists"
	return nil
}

// Perform is the main function for the installer
func (i *Installer) Perform(kcontext string) Result {
	var err error

	chartValues := map[string]interface{}{}
	for key, value := range defChartValues {
		strvals.ParseInto(fmt.Sprintf("%s=%s", key, value), chartValues)
	}

	// Start
	i.Report("install")

	// Bold: Installing the Ambassador Edge Stack
	i.ShowFirstInstalling()

	emailAddress, result := i.AskEmail()
	if result.Err != nil {
		return result
	}

	// Beginning the AES Installation
	i.ShowBeginAESInstallation()

	// Attempt to use kubectl
	if _, err = getKubectlPath(); err != nil {
		return i.resNoKubectlError(err)
	}

	// Attempt to talk to the specified cluster
	i.kubeinfo = k8s.NewKubeInfo("", kcontext, "")
	i.kubectl, err = i.NewSimpleKubectl()
	if err != nil {
	}

	if _, err := i.kubectl.ClusterInfo(); err != nil {
		return i.resNoClusterError(err)
	}

	i.restConfig, err = i.kubeinfo.GetRestConfig()
	if err != nil {
		return i.resGetRestConfigError(err)
	}

	i.coreClient, err = k8sClientCoreV1.NewForConfig(i.restConfig)
	if err != nil {
		return i.resNewForConfigError(err)
	}

	i.k8sVersion, err = i.kubectl.WithStdout(ioutil.Discard).Version()
	if err != nil {
		return i.resGetVersionsError(err)
	}

	// Metriton tries to parse fields with `version` in their keys and discards them if it can't.
	// Using _v to keep the version value as string since Kubernetes versions vary in formats.
	i.SetMetadatum("kubectl Version", "kubectl_v", i.k8sVersion.Client.GitVersion)
	i.SetMetadatum("K8s Version", "k8s_v", i.k8sVersion.Server.GitVersion)

	// Try to grab some cluster info
	i.clusterinfo = NewClusterInfo(i.kubectl)
	i.SetMetadatum("Cluster Info", "cluster_info", i.clusterinfo.name)

	// New Helm-based install
	i.FindingRepositoriesAndVersions()

	// Try to verify the existence of an Ambassador deployment in the Ambassador
	// namespace.
	installedVersion, installedInfo, err := getExistingInstallation(i.kubectl)

	if err != nil {
		i.ShowFailedWhenLookingForExistingVersion()
		installedVersion = "" // Things will likely fail when we try to apply manifests
	}

	if installedVersion != "" {
		i.SetMetadatum("Cluster Info", "managed", installedInfo.Name)
		i.ShowAESExistingVersion(installedVersion, installedInfo.LongName)
		i.Report("deploy", edgectl.ScoutMeta{"already_installed", true})

		switch installedInfo.Method {
		case instOSS, instAES, instOperator:
			return i.resCantReplaceExistingInstallationError(installedVersion)
		case instEdgectl, instHelm:
			// if a previous Helm/Edgectl installation has been found MAYBE we can continue with
			// the setup: it depends on the version: continue with the setup and check the version later on
		default:
			// any other case: continue with the rest of the setup
		}
	}

	// the Helm chart heuristics look for the latest release that matches `version_rule`
	version_rule := defHelmVersionRule
	if vr := os.Getenv(defEnvVarChartVersionRule); vr != "" {
		i.ShowOverridingChartVersion(defEnvVarChartVersionRule, vr)
		version_rule = vr
	} else {
		// Allow overriding the image repo and tag
		// This is mutually exclusive with the Chart version rule: it would be too messy otherwise.
		if ir := os.Getenv(defEnvVarImageRepo); ir != "" {
			i.ShowOverridingImageRepo(defEnvVarImageRepo, ir)
			strvals.ParseInto(fmt.Sprintf("image.repository=%s", ir), chartValues)
			i.imageRepo = ir
		} else {
<<<<<<< HEAD
			i.imageRepo = defImageRepo
=======
			i.imageRepo = "docker.io/datawire/aes"
>>>>>>> bb4cd767
		}

		if it := os.Getenv(defEnvVarImageTag); it != "" {
			i.ShowOverridingImageTag(defEnvVarImageTag, it)
			strvals.ParseInto(fmt.Sprintf("image.tag=%s", it), chartValues)
			i.version = it
		}
	}

	if it := os.Getenv(defEnvVarSingleNamespace); it != "" {
		i.ShowOverridingInstallOption(defEnvVarSingleNamespace, it)
		strvals.ParseInto(fmt.Sprintf("scope.singleNamespace=%s", it), chartValues)
	}

	// create a new parsed checker for versions
	chartVersion, err := helm.NewChartVersionRule(version_rule)
	if err != nil {
		// this should never happen: it currently breaks only if the version rule ("*") is wrong
		return i.resInternalError(err)
	}

	helmDownloaderOptions := helm.HelmDownloaderOptions{
		Version:  chartVersion,
		Logger:   i.log,
		KubeInfo: i.kubeinfo,
	}
	if u := os.Getenv(defEnvVarHelmRepo); u != "" {
		i.ShowOverridingHelmRepo(defEnvVarHelmRepo, u)
		helmDownloaderOptions.URL = u
	}

	// create a new manager for the remote Helm repo URL
	chartDown, err := helm.NewHelmDownloader(helmDownloaderOptions)
	if err != nil {
		// this should never happen: it currently breaks only if the Helm repo URL cannot be parsed
		return i.resInternalError(err)
	}

	if err := chartDown.Download(); err != nil {
		return i.resDownloadError(err)
	}
	defer func() { _ = chartDown.Cleanup() }()

	if i.version == "" {
		// set the AES version to the version in the Chart we have downloaded
		i.version = strings.Trim(chartDown.GetChart().AppVersion, "\n")
	}

	if installedInfo.Method == instHelm || installedInfo.Method == instEdgectl {
		// if a previous installation was found, check that the installed version matches
		// the downloaded chart version, because we do not support upgrades
		if installedVersion != i.version {
			return i.resCantReplaceExistingInstallationError(installedVersion)
		}
	} else if installedInfo.Method == instNone {
		// nothing was installed: install the Chart
		i.ShowInstalling(i.version)

		err = i.CreateNamespace()
		if err != nil {
			return i.resNamespaceCreationError(err)
		}

		i.clusterinfo.CopyChartValuesTo(chartValues)

		installedRelease, err := chartDown.Install(defInstallNamespace, chartValues)
		if err != nil {
			version := ""
			if installedRelease != nil {
				version = installedRelease.Chart.AppVersion()
			}

			notes := ""
			if ir := os.Getenv("DEBUG"); ir != "" {
				notes = installedRelease.Info.Notes
			}

			// Helm downloader failed
			return i.resFailedToInstallChartError(err, version, notes)
		}

		// record that this cluster is managed with edgectl
		i.SetMetadatum("Cluster Info", "managed", "edgectl")
	}

	// Wait for Ambassador Pod; grab AES install ID
	i.ShowCheckingAESPodDeployment()

	if err := i.loopUntil("AES pod startup", i.GrabAESInstallID, lc2); err != nil {
		return i.resAESPodStartupError(err)
	}
	i.Report("deploy")

	// Don't proceed any further if we know we are using a local (not publicly
	// accessible) cluster. There's no point wasting the user's time on
	// timeouts.

	if i.clusterinfo.isLocal {
		i.ShowLocalClusterDetected()
		i.ShowAESInstallationPartiallyComplete()
		return i.resKnownLocalClusterResult(i.clusterinfo)
	}

	// Grab load balancer address
	i.ShowProvisioningLoadBalancer()

	if err := i.loopUntil("Load Balancer", i.GrabLoadBalancerAddress, lc5); err != nil {
		return i.resLoadBalancerError(err)
	}

	i.Report("cluster_accessible")
	i.ShowAESInstallAddress(i.address)

	// Wait for Ambassador to be ready to serve ACME requests.
	i.ShowAESRespondingToACME()

	if err := i.loopUntil("AES to serve ACME", i.CheckAESServesACME, lc2); err != nil {
		return i.resAESACMEChallengeError(err)
	}
	i.Report("aes_listening")

	if installedVersion != "" {
		i.ShowLookingForExistingHost()
		hostResource, err := i.FindMatchingHostResource()
		if err != nil {
			i.log.Printf("Failed to look for Hosts: %+v", err)
			hostResource = nil
		}
		if hostResource != nil {
			i.hostname = hostResource.Spec().GetString("hostname")
			i.ShowExistingHostFound(hostResource.Name(), hostResource.Namespace())
			i.ShowAESAlreadyInstalled()
			return i.resAESAlreadyInstalledResult()
		}
	}

	dnsMessage, hostName, resp, res := i.ConfigureTLS(emailAddress)
	if res.Err != nil {
		return result
	}

	// All done!
	dnsSuccess := hostName == i.hostname
	if dnsSuccess {
		i.ShowAESInstallationComplete()
	} else {
		i.ShowAESInstallationCompleteNoDNS()
	}

	// Open a browser window to the Edge Policy Console, with a welcome section or modal dialog.
	if err := edgectl.DoLogin(i.kubeinfo, kcontext, "ambassador", hostName, true, true, false, true); err != nil {
		return i.resAESLoginError(err)
	}

	// Check to see if AES is ready
	if err := i.CheckAESHealth(); err != nil {
		i.Report("aes_health_bad", edgectl.ScoutMeta{"err", err.Error()})
	} else {
		i.Report("aes_health_good")
	}

	// Normal result (with DNS success) or result without DNS.
	if dnsSuccess {
		// Show how to use edgectl login in the future
		return i.resAESInstalledResult(i.hostname)
	} else {
		// Show how to login without DNS.
		return i.resAESInstalledNoDNSResult(resp.StatusCode, dnsMessage, i.address)
	}
}

// Installer represents the state of the installation process
type Installer struct {
	// Cluster

	kubeinfo    *k8s.KubeInfo
	kubectl     Kubectl
	restConfig  *rest.Config
	coreClient  *k8sClientCoreV1.CoreV1Client
	clusterinfo clusterInfo

	// Reporting

	scout *edgectl.Scout

	// Logging and management

	ctx     context.Context
	cancel  context.CancelFunc
	show    *log.Logger
	log     *log.Logger
	cmdOut  *log.Logger
	cmdErr  *log.Logger
	logName string

	// Install results

	k8sVersion KubernetesVersion // cluster version information
	imageRepo  string            // from which docker repo is AES being installed
	version    string            // which AES version is being installed
	address    string            // load balancer address
	hostname   string            // of the Host resource
	clusterID  string            // the Ambassador unique clusterID
}

// NewInstaller returns an Installer object after setting up logging.
func NewInstaller(verbose bool) *Installer {
	// Although log, cmdOut, and cmdErr *can* go to different files and/or have
	// different prefixes, they'll probably all go to the same file, possibly
	// with different prefixes, for most cases.
	logfileName := filepath.Join(os.TempDir(), time.Now().Format("edgectl-install-20060102-150405.log"))
	logfile, err := os.Create(logfileName)
	if err != nil {
		logfile = os.Stderr
		fmt.Fprintf(logfile, "WARNING: Failed to open logfile %q: %+v\n", logfileName, err)
	}

	ctx, cancel := context.WithCancel(context.Background())
	i := &Installer{
		scout:   edgectl.NewScout("install"),
		ctx:     ctx,
		cancel:  cancel,
		show:    log.New(io.MultiWriter(os.Stdout, logfile), "", 0),
		logName: logfileName,
	}

	if verbose {
		i.log = log.New(io.MultiWriter(logfile, edgectl.NewLoggingWriter(log.New(os.Stderr, "== ", 0))), "", log.Ltime)
		i.cmdOut = log.New(io.MultiWriter(logfile, edgectl.NewLoggingWriter(log.New(os.Stderr, "=- ", 0))), "", 0)
		i.cmdErr = log.New(io.MultiWriter(logfile, edgectl.NewLoggingWriter(log.New(os.Stderr, "=x ", 0))), "", 0)
	} else {
		i.log = log.New(logfile, "", log.Ltime)
		i.cmdOut = log.New(logfile, "", 0)
		i.cmdErr = log.New(logfile, "", 0)
	}

	return i
}

func (i *Installer) Quit() {
	i.cancel()
}

// Metrics

// SetMetadatum adds a key-value pair to the metrics extra traits field. All
// collected metadata is passed with every subsequent report to Metriton.
func (i *Installer) SetMetadatum(name, key string, value interface{}) {
	i.log.Printf("[Metrics] %s (%q) is %q", name, key, value)
	i.scout.SetMetadatum(key, value)
}

// Report sends an event to Metriton
func (i *Installer) Report(eventName string, meta ...edgectl.ScoutMeta) {
	i.log.Println("[Metrics]", eventName)
	if err := i.scout.Report(eventName, meta...); err != nil {
		i.log.Println("[Metrics]", eventName, err)
	}
}

// registration is used to register edgestack.me domains
type registration struct {
	Email            string
	Ip               string
	Hostname         string
	EdgectlInstallId string
	AESInstallId     string
}

const hostManifest = `
apiVersion: getambassador.io/v2
kind: Host
metadata:
  name: %s
spec:
  hostname: %s
  acmeProvider:
    email: %s
`<|MERGE_RESOLUTION|>--- conflicted
+++ resolved
@@ -457,11 +457,7 @@
 			strvals.ParseInto(fmt.Sprintf("image.repository=%s", ir), chartValues)
 			i.imageRepo = ir
 		} else {
-<<<<<<< HEAD
 			i.imageRepo = defImageRepo
-=======
-			i.imageRepo = "docker.io/datawire/aes"
->>>>>>> bb4cd767
 		}
 
 		if it := os.Getenv(defEnvVarImageTag); it != "" {
